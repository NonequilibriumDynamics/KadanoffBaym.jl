"""
    wigner_transform(x::AbstractMatrix; ts=1:size(x,1), fourier=true)

Wigner-Ville transformation

``x_W(ω, T) = i ∫dt x(T + t/2, T - t/2) e^{+i ω t}``

or

``x_W(τ, T) = x(T + t/2, T - t/2)``

of a 2-point function `x`. Returns a tuple of `x_W` and the corresponding
axes (`ω, T`) or (`τ`, `T`), depending on the `fourier` keyword.

The motivation for the Wigner transformation is that, given an autocorrelation
function `x`, it reduces to the spectral density function at all times `T` for 
stationary processes, yet it is fully equivalent to the non-stationary 
autocorrelation function. Therefore, the Wigner (distribution) function tells 
us, roughly, how the spectral density changes in time.

# Optional keyword parameters
  - `ts::AbstractVector`: Time grid for `x`. Defaults to a `UnitRange`.
  - `fourier::Bool`: Whether to Fourier transform. Defaults to `true`.

# Notes
The algorithm only works when `ts` – and consequently `x` – is equidistant.

# References
<https://en.wikipedia.org/wiki/Wigner_distribution_function>

<http://tftb.nongnu.org>
"""
function wigner_transform(x::AbstractMatrix; ts=1:size(x, 1), fourier=true)
  # LinearAlgebra.checksquare(x)

  Nt = size(x, 1)
  @assert length(ts) == Nt

<<<<<<< HEAD
=======
  @assert let x = diff(ts); all(z -> z ≈ x[1], x) end "`ts` is not equidistant"

>>>>>>> a6ca0862
  # Change of basis x(t1, t2) → x_W(t1 - t2, (t1 + t2)/2)
  x_W = zero(x)

  for T in 1:Nt
    # For a certain T ≡ (t1 + t2)/2, τ ≡ (t1 - t2) can be at most τ_max
    τ_max = minimum([T - 1, Nt - T, Nt ÷ 2 - 1])

    τs = (-τ_max):τ_max
    is = 1 .+ rem.(Nt .+ τs, Nt)

    for (i, τᵢ) in zip(is, τs)
      x_W[i, T] = x[T + τᵢ, T - τᵢ]
    end

    τ = Nt ÷ 2
    if T <= Nt - τ && T >= τ + 1
      x_W[τ + 1, T] = 0.5 * (x[T + τ, T - τ] + x[T - τ, T + τ])
    end
  end

  x_W = fftshift(x_W, 1)
  τs = ts - reverse(ts)
  τs = τs .- (isodd(Nt) ? 0.0 : 0.5(τs[2] - τs[1]))

  if !fourier
    return x_W, (τs, ts)
  else
    ωs = ft(τs, τs)[1]
    x_Ŵ = mapslices(x -> ft(τs, x; inverse = false)[2], x_W; dims=1)

    return x_Ŵ, (ωs, ts)
  end
end

""" 
    ft(xs, ys; inverse = false)

Fourier transform of the points `(xs, ys)`:

if `inverse`

``ŷ(t) = ∫dω/(2π) y(ω) e^{- i ω t}``

else

``ŷ(ω) = ∫dt y(t) e^{+ i ω t}``

Returns a tuple of the Fourier transformed points `(x̂s, ŷs)`
"""
function ft(xs, ys; inverse::Bool = false)
  @assert issorted(xs)

  L = length(xs)
  dx = xs[2] - xs[1]

  # Because the FFT calculates the transform as
  #   ỹ_k = \sum_j e^{±2pi i j k/n} y_j, from j=0 to j=n-1,
  # we need to transform this into the time and frequency units, 
  # which ends up scaling the frequencies `x̂s` by (2pi / dx).
  x̂s = fftfreq(L, 2π / dx)

  # The resulting Fourier transform also picks up a phase
  ℯⁱᵠ = (inverse ? 1 / (2π) : 1.0) * dx * exp.((inverse ? -1.0 : 1.0) * im * xs[1] .* x̂s) 

  # FFT
  ŷs = ℯⁱᵠ .* (inverse ? fft : bfft)(ys)

  return fftshift(x̂s), fftshift(ŷs)
end<|MERGE_RESOLUTION|>--- conflicted
+++ resolved
@@ -36,11 +36,8 @@
   Nt = size(x, 1)
   @assert length(ts) == Nt
 
-<<<<<<< HEAD
-=======
   @assert let x = diff(ts); all(z -> z ≈ x[1], x) end "`ts` is not equidistant"
 
->>>>>>> a6ca0862
   # Change of basis x(t1, t2) → x_W(t1 - t2, (t1 + t2)/2)
   x_W = zero(x)
 
