"""
    kbsolve!(fv!, fd!, u0, (t0, tmax); ...)

Solves the 2-time Voltera integro-differential equation

``
du(t_1,t_2) / dt_1 = f_v(t_1,t_2) = v[u,t_1,t_2] + ∫_{t0}^{t1} dτ K_1^v[u,t_1,t_2,τ] + ∫_{t0}^{t2} dτ K_2^v[u,t_1,t_2,τ]
``

``
du(t_1,t_2) / dt_2 = f_h(t_1,t_2) = h[u,t_1,t_2] + ∫_{t0}^{t1} dτ K_1^h[u,t_1,t_2,τ] + ∫_{t0}^{t2} dτ K_2^h[u,t_1,t_2,τ]
``

for 2-point functions `u0` from `t0` to `tmax`.

# Parameters
  - `fv!(out, ts, w1, w2, t1, t2)`: The right-hand side of ``du(t_1,t_2)/dt_1`` 
    on the time-grid (`ts` x `ts`). The weights `w1` and `w2` can be used to integrate
    the Volterra kernels `K1v` and `K2v` as `sum_i w1_i K1v_i` and  `sum_i w2_i K2v_i`,
    respectively. The output is saved in-place in `out`, which has the same shape as `u0`
  - `fd!(out, ts, w1, w2, t1, t2)`: The right-hand side of ``(du(t_1,t_2)/dt_1 + du(t_1,t_2)/dt_2)|_{t_2 → t_1}``
  - `u0::Vector{<:GreenFunction}`: List of 2-point functions to be integrated
  - `(t0, tmax)`: A tuple with the initial time(s) `t0` – can be a vector of 
    past times – and final time `tmax`

# Optional keyword parameters
  - `f1!(out, ts, w1, t1)`: The right-hand-side of ``dv(t_1)/dt_1``. The weight `w1`
    can be used to integrate the Volterra kernel and the output is saved in-place in `out`, 
    which has the same shape as `v0`
  - `v0::Vector`: List of 1-point functions to be integrated
  - `callback(ts, w1, w2, t1, t2)`: A function that gets called everytime the 
    2-point function at *indices* (`t1`, `t2`) is updated. Can be used to update
    functions which are not being integrated, such as self-energies
  - `stop(ts)`: A function that gets called at every time-step that stops the 
    integration when it evaluates to `true`
  - `atol::Real`: Absolute tolerance (components with magnitude lower than 
    `atol` do not guarantee number of local correct digits)
  - `rtol::Real`: Relative tolerance (roughly the local number of correct digits)
  - `dtini::Real`: Initial step-size
  - `dtmax::Real`: Maximal step-size
  - `qmax::Real`: Maximum step-size factor when adjusting the time-step
  - `qmin::Real`: Minimum step-size factor when adjusting the time-step
  - `γ::Real`: Safety factor for the calculated time-step such that it is 
    accepted with a higher probability
  - `kmax::Integer`: Maximum order of the adaptive Adams method
<<<<<<< HEAD
  - `kmax_vie::Integer`: Maximum order of interpolant of the Volterra integrals.
    Heuristically, it seems that having too high of a `kmax_vie` can result in numerical
    instabilities.
=======
  - `kmax_vie::Integer`: Maximum order of interpolant of the Volterra integrals
    Heuristically, it seems that having too high of a `kmax_vie` can result in numerical
    instabilities
>>>>>>> a6ca0862

# Notes
  - Due to high memory and computation costs, `kbsolve!` mutates the initial condition `u0` 
    and only works with in-place rhs functions, unlike standard ODE solvers.
  - The Kadanoff-Baym timestepper is a 2-time generalization of the variable Adams method
    presented in E. Hairer, S. Norsett and G. Wanner, *Solving Ordinary Differential Equations I: Non-
    stiff Problems*, vol. 8, Springer-Verlag Berlin Heidelberg, ISBN 978-3-540-56670-0,
    [doi:10.1007/978-3-540-78862-1](https://doi.org/10.1007/978-3-540-78862-1) (1993).
"""
function kbsolve!(fv!::Function, fd!::Function, u0::Vector{<:AbstractGreenFunction}, (t0, tmax)::Tuple{Union{Real, Vector{<:Real}}, Real}; 
                  f1! =nothing, v0::Vector=[],
                  callback=(x...)->nothing, stop=(x...)->false,
                  atol=1e-8, rtol=1e-6, dtini=0.0, dtmax=Inf, qmax=5, qmin=1 // 5, γ=9 // 10, kmax=12, kmax_vie=kmax ÷ 2)

  # Support for an initial time-grid
  if t0 isa Real
    t0 = [t0]
  else
    @assert issorted(t0) "Initial time-grid is not in ascending order"
  end
  @assert last(t0) <= tmax "Only t0 <= tmax supported"

  # Holds the information about the integration
<<<<<<< HEAD
  state = (u=u0, v=v0, t=t0, w=VolterraWeights(t0), start=[true])
=======
  state = (u=u0, v=v0, t=t0, w=VolterraWeights(t0, atol, rtol), start=[true])
>>>>>>> a6ca0862

  # Holds the information necessary to integrate
  cache = let
    t1 = length(state.t)
    VCABMCache{eltype(state.t)}(kmax, OrdinaryDiffEq.VectorOfArray([[u[t1, t2] for t2 in 1:t1] for u in state.u]))
  end

  cache_v = isempty(state.v) ? nothing : let
    t1 = length(state.t)
    cache_v = VCABMCache{eltype(state.t)}(kmax, OrdinaryDiffEq.VectorOfArray([[v[t1],] for v in state.v]))
    cache_v.dts = cache.dts
    cache_v
  end

  # The rhs is reshaped into a univariate problem
  f2v!(t1, t2) = fv!(view(cache.f_next, t2, :), state.t, state.w.ws[t1], state.w.ws[t2], t1, t2)
  f2d!(t1, t2) = fd!(view(cache.f_next, t2, :), state.t, state.w.ws[t1], state.w.ws[t2], t1, t2)

  function f2t!()
    t1 = length(state.t)
    Threads.@threads for t2 in 1:(t1 - 1)
      f2v!(t1, t2)
    end
    f2d!(t1, t1)
    return cache.f_next
  end

  function f1t!()
    t1 = length(state.t)
    f1!(view(cache_v.f_next, :), state.t, state.w.ws[t1], t1)
    return cache_v.f_next
  end

  cache.f_prev .= f2t!()
  if !isempty(state.v)
    cache_v.f_prev .= f1t!()
  end

  while timeloop!(state, cache, tmax, dtmax, dtini, atol, rtol, qmax, qmin, γ, kmax_vie, stop)
    t1 = length(state.t)

    # Extend the caches to accomodate the new time column
    extend!(cache, state, f2v!)

    # Predictor
    u_next = predict!(cache, state.t)
    foreach((u, u′) -> foreach(t2 -> u[t1, t2] = u′[t2], 1:t1), state.u, u_next.u)
    if !isempty(state.v)
      u_next = predict!(cache_v, state.t; update_dt = false)
      foreach((v, v′) -> v[t1] = v′[1], state.v, u_next.u)
    end
    foreach(t2 -> callback(state.t, state.w.ws[t1], state.w.ws[t2], t1, t2), 1:t1)

    # Corrector
    u_next = correct!(cache, f2t!)
    foreach((u, u′) -> foreach(t2 -> u[t1, t2] = u′[t2], 1:t1), state.u, u_next.u)
    if !isempty(state.v)
      u_next = correct!(cache_v, f1t!)
      foreach((v, v′) -> v[t1] = v′[1], state.v, u_next.u)
    end
    foreach(t2 -> callback(state.t, state.w.ws[t1], state.w.ws[t2], t1, t2), 1:t1)

    # Calculate error and adjust order
    adjust!(cache, cache_v, state.t, f2t!, f1t!, kmax, atol, rtol)
  end # timeloop!
  return (t=state.t, w=state.w)
end

# Controls the step size & resizes the Green functions if required
function timeloop!(state, cache, tmax, dtmax, dtini, atol, rtol, qmax, qmin, γ, kmax_vie, stop)
  if isone(length(state.t)) || state.start[1]
    # Section II.4: Starting Step Size, Eq. (4.14)
    dt = iszero(dtini) ? initial_step(cache.f_prev, cache.u_prev, atol, rtol) : dtini
    state.start[1] = false
  else
    # Section II.4: Automatic Step Size Control, Eq. (4.13)
    q = max(inv(qmax), min(inv(qmin), cache.error_k^(1 / (cache.k + 1)) / γ))
    dt = min((state.t[end] - state.t[end - 1]) / q, dtmax)
  end

  # Don't go over tmax
  if last(state.t) + dt > tmax
    dt = tmax - last(state.t)
  end

  # Remove the last element of the time-grid / weights if last step failed
  if cache.error_k > one(cache.error_k)
    pop!(state.t)
    pop!(state.w.ks)
    pop!(state.w.ws)    
  end

  # Reached the end of the integration
  if iszero(dt) || stop(state.t)
    # trim solution
    foreach(u -> resize!(u, length(state.t)), state.u)
    foreach(v -> resize!(v, length(state.t)), state.v)
    return false
  else
    if length(state.t) == (last ∘ size ∘ last)(state.u)
      l = length(state.t) + min(50, ceil(Int, (tmax - state.t[end]) / dt))
      # resize solution
      foreach(u -> resize!(u, l), state.u)
      foreach(v -> resize!(v, l), state.v)
    end
    push!(state.t, last(state.t) + dt)
    push!(state.w.ks, min(cache.k, kmax_vie))
<<<<<<< HEAD
    push!(state.w.ws, calculate_weights(state.t, state.w.ks))
=======
    push!(state.w.ws, calculate_weights(state.t, state.w.ks, atol, rtol))
>>>>>>> a6ca0862
    return true
  end
end<|MERGE_RESOLUTION|>--- conflicted
+++ resolved
@@ -43,15 +43,9 @@
   - `γ::Real`: Safety factor for the calculated time-step such that it is 
     accepted with a higher probability
   - `kmax::Integer`: Maximum order of the adaptive Adams method
-<<<<<<< HEAD
-  - `kmax_vie::Integer`: Maximum order of interpolant of the Volterra integrals.
-    Heuristically, it seems that having too high of a `kmax_vie` can result in numerical
-    instabilities.
-=======
   - `kmax_vie::Integer`: Maximum order of interpolant of the Volterra integrals
     Heuristically, it seems that having too high of a `kmax_vie` can result in numerical
     instabilities
->>>>>>> a6ca0862
 
 # Notes
   - Due to high memory and computation costs, `kbsolve!` mutates the initial condition `u0` 
@@ -75,11 +69,7 @@
   @assert last(t0) <= tmax "Only t0 <= tmax supported"
 
   # Holds the information about the integration
-<<<<<<< HEAD
   state = (u=u0, v=v0, t=t0, w=VolterraWeights(t0), start=[true])
-=======
-  state = (u=u0, v=v0, t=t0, w=VolterraWeights(t0, atol, rtol), start=[true])
->>>>>>> a6ca0862
 
   # Holds the information necessary to integrate
   cache = let
@@ -187,11 +177,7 @@
     end
     push!(state.t, last(state.t) + dt)
     push!(state.w.ks, min(cache.k, kmax_vie))
-<<<<<<< HEAD
     push!(state.w.ws, calculate_weights(state.t, state.w.ks))
-=======
-    push!(state.w.ws, calculate_weights(state.t, state.w.ks, atol, rtol))
->>>>>>> a6ca0862
     return true
   end
 end