mutable struct VolterraWeights{T}
  ws::Vector{T}   # integration weights
  ks::Vector{Int} # integrator orders

<<<<<<< HEAD
  function VolterraWeights(ts::T) where T
=======
  function VolterraWeights(ts::T, atol=1e-8, rtol=1e-3) where {T}
>>>>>>> a6ca0862
    # TODO: Not entirely clear how to determine the order of the weights
    ks = isone(length(ts)) ? Int64[] : [1; 2ones(Int64, length(ts) - 3); 1]
    ws = T[[0.0,]]

    for k in eachindex(ks)
<<<<<<< HEAD
      push!(ws, (@views calculate_weights(ts[1:(k+1)], ks[1:k])))
=======
      push!(ws, (@views calculate_weights(ts[1:(k+1)], ks[1:k], atol, rtol)))
>>>>>>> a6ca0862
    end

    return new{T}(ws, ks)
  end
end

<<<<<<< HEAD
function calculate_weights(ts, ks)
=======
# Calculates the weights used for evaluating ∫dt f(t) as ∑ᵢ hᵢ fᵢ
function calculate_weights(ts, ks, atol, rtol)
  @assert length(ts) == length(ks) + 1

  # Integral of Lagrange polynom
  L(; i, j, ks) = quadgk(ts[i], ts[i+1]; atol=atol, rtol=rtol) do x
    prod((x - ts[i+1 - m]) / (ts[i+1 - j] - ts[i+1 - m]) for m in ks if m != j)
  end[1]

  # Compute weights
>>>>>>> a6ca0862
  ws = zero(ts)
  for (i, k) in enumerate(ks)
    r = max(1, i - (k - 1)):min(length(ts), i + k) # too large of an interpolant, imo
    ws[r] += Vandermonde(ts[r])' \ [(ts[i+1]^j - ts[i]^j) / j for j in eachindex(r)]
  end
  ws
end<|MERGE_RESOLUTION|>--- conflicted
+++ resolved
@@ -2,45 +2,24 @@
   ws::Vector{T}   # integration weights
   ks::Vector{Int} # integrator orders
 
-<<<<<<< HEAD
   function VolterraWeights(ts::T) where T
-=======
-  function VolterraWeights(ts::T, atol=1e-8, rtol=1e-3) where {T}
->>>>>>> a6ca0862
     # TODO: Not entirely clear how to determine the order of the weights
     ks = isone(length(ts)) ? Int64[] : [1; 2ones(Int64, length(ts) - 3); 1]
     ws = T[[0.0,]]
 
     for k in eachindex(ks)
-<<<<<<< HEAD
       push!(ws, (@views calculate_weights(ts[1:(k+1)], ks[1:k])))
-=======
-      push!(ws, (@views calculate_weights(ts[1:(k+1)], ks[1:k], atol, rtol)))
->>>>>>> a6ca0862
     end
 
     return new{T}(ws, ks)
   end
 end
 
-<<<<<<< HEAD
 function calculate_weights(ts, ks)
-=======
-# Calculates the weights used for evaluating ∫dt f(t) as ∑ᵢ hᵢ fᵢ
-function calculate_weights(ts, ks, atol, rtol)
-  @assert length(ts) == length(ks) + 1
-
-  # Integral of Lagrange polynom
-  L(; i, j, ks) = quadgk(ts[i], ts[i+1]; atol=atol, rtol=rtol) do x
-    prod((x - ts[i+1 - m]) / (ts[i+1 - j] - ts[i+1 - m]) for m in ks if m != j)
-  end[1]
-
-  # Compute weights
->>>>>>> a6ca0862
   ws = zero(ts)
   for (i, k) in enumerate(ks)
     r = max(1, i - (k - 1)):min(length(ts), i + k) # too large of an interpolant, imo
     ws[r] += Vandermonde(ts[r])' \ [(ts[i+1]^j - ts[i]^j) / j for j in eachindex(r)]
   end
-  ws
+  return ws
 end