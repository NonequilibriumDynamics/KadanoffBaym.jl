# Error estimation and norm: Section II.4 Eq. (4.11)
@inline function error!(out::AbstractArray, ũ::AbstractArray, u₀::AbstractArray, u₁::AbstractArray, atol::Real, rtol::Real)
  @. out = error!(out, ũ, u₀, u₁, atol, rtol)
  return out
end
@inline function error!(out::AbstractArray{<:Number}, ũ::AbstractArray{<:Number}, u₀::AbstractArray{<:Number}, u₁::AbstractArray{<:Number}, atol::Real, rtol::Real)
  @. out = error_estimate(ũ, u₀, u₁, atol, rtol)
  return out
end
@inline function error_estimate(ũ::Number, u₀::Number, u₁::Number, atol::Real, rtol::Real)
  return ũ / (atol + max(norm(u₀), norm(u₁)) * rtol)
end
@inline norm(u) = LinearAlgebra.norm(u) / sqrt(total_length(u))
@inline total_length(u::Number) = length(u)
@inline total_length(u::AbstractArray{<:Number}) = length(u)
@inline total_length(u::AbstractArray{<:AbstractArray}) = sum(total_length, u)
@inline total_length(u::RecursiveArrayTools.VectorOfArray) = sum(total_length, u.u)

# Starting Step Size: Section II.4
function initial_step(f0, u0, atol, rtol)
  sc = atol + rtol * norm(u0)
  d0 = norm(u0 ./ sc)
  d1 = norm(f0 ./ sc)

  return dt0 = min(d0, d1) < 1e-5 ? 1e-6 : 1e-2 * d0 / d1

  # f1 = f(muladd(dt0, f0, u0), t0+dt0)
  # d2 = norm((f1 - f0) ./ sc) / dt0

  # dt1 = max(d1,d2) <= 1e-15 ? max(1e-6, 1e-3 * dt0) : (1e-2 / max(d1,d2))^(1/(k+1))
  # return min(dt1, 1e2 * dt0)
end

# Returns a `Tuple` consisting of all but the last 2 components of `t`.
@inline front2(t::Tuple) = _front2(t...)
_front2() = throw(ArgumentError("Cannot call front2 on an empty tuple."))
_front2(v) = throw(ArgumentError("Cannot call front2 on 1-element tuple."))
@inline _front2(v1, v2) = ()
@inline _front2(v, t...) = (v, _front2(t...)...)

# Returns a `Tuple` consisting of the last 2 components of `t`.
@inline last2(t::Tuple) = _last2(t...)
_last2() = throw(ArgumentError("Cannot call last2 on an empty tuple."))
_last2(v) = throw(ArgumentError("Cannot call last2 on 1-element tuple."))
<<<<<<< HEAD
@inline _last2(v1,v2) = (v1, v2)
=======
@inline _last2(v1, v2) = (v1, v2)
>>>>>>> 7605d337
@inline _last2(v, t...) = _last2(t...)<|MERGE_RESOLUTION|>--- conflicted
+++ resolved
@@ -42,9 +42,5 @@
 @inline last2(t::Tuple) = _last2(t...)
 _last2() = throw(ArgumentError("Cannot call last2 on an empty tuple."))
 _last2(v) = throw(ArgumentError("Cannot call last2 on 1-element tuple."))
-<<<<<<< HEAD
-@inline _last2(v1,v2) = (v1, v2)
-=======
 @inline _last2(v1, v2) = (v1, v2)
->>>>>>> 7605d337
 @inline _last2(v, t...) = _last2(t...)