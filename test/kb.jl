@testset "1-time benchmark" begin
  λ = 0.2
  atol = 1e-7
  rtol = 1e-5

  function fv(u, ts, t, t′)
    return [1im * u[2][t, t′], 1im * u[1][t, t′] - λ * u[2][t, t′]]
  end

  function fd(u, ts, t)
    return [0im * u[2][t, t], 0im * u[1][t, t]]
  end

<<<<<<< HEAD
  G = GreenFunction(zeros(ComplexF64, 1, 1), SkewHermitianSymmetry)
  L = GreenFunction(1im * ones(ComplexF64, 1, 1), SkewHermitianSymmetry)
=======
  G = GreenFunction(zeros(ComplexF64, 1, 1), SkewHermitian)
  L = GreenFunction(1im * ones(ComplexF64, 1, 1), SkewHermitian)
>>>>>>> 6437c0a0

  kb = kbsolve(fv, fd, [G, L], (0.0, 30.0); atol=atol, rtol=rtol)

  function sol1(t, g0, l0)
    s = sqrt(Complex(λ^2 - 4))
    return exp(-λ * t / 2) * (l0 * cosh(0.5 * t * s) + (2im * g0 + l0 * λ) * sinh(0.5 * t * s) / s)
  end

  function sol2(t, g0, l0)
    s = sqrt(Complex(λ^2 - 4))
    return exp(-λ * t / 2) * (g0 * cosh(0.5 * t * s) + (2im * l0 - g0 * λ) * sinh(0.5 * t * s) / s)
  end

  @testset begin
    @test G[:, 1] ≈ [sol1(t1, L[1, 1], G[1, 1]) for t1 in kb.t] atol = 1e1atol rtol = 1e1rtol
    @test L[:, 1] ≈ [sol2(t1, L[1, 1], G[1, 1]) for t1 in kb.t] atol = 1e1atol rtol = 1e1rtol
  end
end

@testset "1-time Volterra benchmark" begin
  atol = 1e-7
  rtol = 1e-5

  function kv(u, times, t, t′, s)
    return [u[1][t′, s]]
  end
  function kd(u, times, t, s)
    return zeros(1)
  end
  function fv(u, v, times, t, t′)
    return [(1 - v[1])]
  end
  function fd(u, v, times, t)
    return zeros(1)
  end

<<<<<<< HEAD
  G = GreenFunction(ones(1, 1), SymmetricSymmetry)
=======
  G = GreenFunction(ones(1, 1), Symmetrical)
>>>>>>> 6437c0a0

  kb = kbsolve(fv, fd, [G], (0.0, 30.0); atol=atol, rtol=rtol, k_vert=kv, k_diag=kd)

  sol(t) = cos(t) + sin(t)

  @test G[:, 1] ≈ [sol(t1) for t1 in kb.t] atol = 1e1atol rtol = 1e1rtol
end

@testset "2-time benchmark" begin
  λ = 0.2
  atol = 1e-8
  rtol = 1e-5

  function fv(u, ts, t, t′)
    return [-1im * λ * cos(λ * (ts[t] - ts[t′])) * u[1][t, t′]]
  end

  function fd(u, ts, t)
    return [0im * u[1][t, t]]
  end

<<<<<<< HEAD
  L = GreenFunction(-1im * ones(ComplexF64, 1, 1), SkewHermitianSymmetry)
=======
  L = GreenFunction(-1im * ones(ComplexF64, 1, 1), SkewHermitian)
>>>>>>> 6437c0a0

  kb = kbsolve(fv, fd, [L], (0.0, 200.0); atol=atol, rtol=rtol)

  sol(t, t′) = -1.0im * exp(-1.0im * sin(λ * (t - t′)))

  @test L.data ≈ [sol(t1, t2) for t1 in kb.t, t2 in kb.t] atol = 1e1atol rtol = 1e1rtol
end

@testset "2-time Volterra benchmark" begin
  atol = 1e-8
  rtol = 1e-5

  function kv(u, times, t, t′, s)
    return s >= t′ ? [u[1][t′, s]] : zeros(1)
  end
  function kd(u, times, t, s)
    return zeros(1)
  end
  function fv(u, v, times, t, t′)
    return [(1 - v[1])]
  end
  function fd(u, v, times, t)
    return zeros(1)
  end

<<<<<<< HEAD
  G = GreenFunction(ones(1, 1), SymmetricSymmetry)
=======
  G = GreenFunction(ones(1, 1), Symmetrical)
>>>>>>> 6437c0a0

  kb = kbsolve(fv, fd, [G], (0.0, 1.0); atol=atol, rtol=rtol, k_vert=kv, k_diag=kd)

  function sol(t)
    return cos(t) + sin(t)
  end

  sol_ = hcat([vcat(sol.(kb.t[i] .- kb.t[1:i]), sol.(kb.t[(1 + i):length(kb.t)] .- kb.t[i])) for i in eachindex(kb.t)]...)

  @test G.data ≈ sol_ atol = 1e1atol rtol = 5e2rtol
end<|MERGE_RESOLUTION|>--- conflicted
+++ resolved
@@ -11,13 +11,8 @@
     return [0im * u[2][t, t], 0im * u[1][t, t]]
   end
 
-<<<<<<< HEAD
-  G = GreenFunction(zeros(ComplexF64, 1, 1), SkewHermitianSymmetry)
-  L = GreenFunction(1im * ones(ComplexF64, 1, 1), SkewHermitianSymmetry)
-=======
   G = GreenFunction(zeros(ComplexF64, 1, 1), SkewHermitian)
   L = GreenFunction(1im * ones(ComplexF64, 1, 1), SkewHermitian)
->>>>>>> 6437c0a0
 
   kb = kbsolve(fv, fd, [G, L], (0.0, 30.0); atol=atol, rtol=rtol)
 
@@ -54,11 +49,7 @@
     return zeros(1)
   end
 
-<<<<<<< HEAD
-  G = GreenFunction(ones(1, 1), SymmetricSymmetry)
-=======
   G = GreenFunction(ones(1, 1), Symmetrical)
->>>>>>> 6437c0a0
 
   kb = kbsolve(fv, fd, [G], (0.0, 30.0); atol=atol, rtol=rtol, k_vert=kv, k_diag=kd)
 
@@ -80,11 +71,7 @@
     return [0im * u[1][t, t]]
   end
 
-<<<<<<< HEAD
-  L = GreenFunction(-1im * ones(ComplexF64, 1, 1), SkewHermitianSymmetry)
-=======
   L = GreenFunction(-1im * ones(ComplexF64, 1, 1), SkewHermitian)
->>>>>>> 6437c0a0
 
   kb = kbsolve(fv, fd, [L], (0.0, 200.0); atol=atol, rtol=rtol)
 
@@ -110,11 +97,7 @@
     return zeros(1)
   end
 
-<<<<<<< HEAD
-  G = GreenFunction(ones(1, 1), SymmetricSymmetry)
-=======
   G = GreenFunction(ones(1, 1), Symmetrical)
->>>>>>> 6437c0a0
 
   kb = kbsolve(fv, fd, [G], (0.0, 1.0); atol=atol, rtol=rtol, k_vert=kv, k_diag=kd)
 
